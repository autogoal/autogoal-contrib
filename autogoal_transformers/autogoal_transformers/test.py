from autogoal.datasets import semeval_2023_task_8_1 as semeval
from autogoal.datasets.semeval_2023_task_8_1 import F1_beta_plain, precision_plain, recall_plain, macro_f1_plain, macro_f1
from autogoal_sklearn._generated import MultinomialNB, MinMaxScaler, Perceptron, CountVectorizer, TfidfTransformer, KNNImputer
from autogoal_sklearn._manual import ClassifierTransformerTagger, ClassifierTagger, AggregatedTransformer
from autogoal_transformers._bert import BertEmbedding, BertTokenizeEmbedding
from autogoal_transformers._generated import TEC_Moritzlaurer_DebertaV3BaseMnliFeverAnli
from autogoal_transformers._tc_generated import TOC_Dslim_BertBaseNer
from autogoal_transformers._manual import SeqPretrainedTokenClassifier
from autogoal_keras import KerasSequenceClassifier
from autogoal.kb import Seq, Word, VectorCategorical, MatrixCategorical, Supervised, Tensor, Categorical, Dense, Label, Pipeline, Sentence
from autogoal.datasets.meddocan import F1_beta, precision, recall
from autogoal.ml import AutoML, peak_ram_usage, evaluation_time
from autogoal.search import RichLogger, NSPESearch
from autogoal_telegram import TelegramLogger
from autogoal.utils import Gb, Min, initialize_cuda_multiprocessing

from autogoal_contrib import find_classes

def test_pipeline(data_size = 1000, opt = False):
    X, y, _, _ = semeval.load(mode=semeval.TaskTypeSemeval.TokenClassification, data_option=semeval.SemevalDatasetSelection.Actual)
    
    X_train = X[:data_size]
    y_train = y[:data_size]
    
    X_test = X[data_size:2*data_size]
    y_test = y[data_size:2*data_size]
    
    pipeline = Pipeline(algorithms=
        [
            ClassifierTagger(classifier=Perceptron(
                    l1_ratio=0.15,
                    fit_intercept=True,
                    tol=0.001,
                    shuffle=True,
                    eta0=1,
                    early_stopping=False,
                    validation_fraction=0.1,
                    n_iter_no_change=5
                )) if opt else ClassifierTransformerTagger(transformer=MinMaxScaler(clip=True), classifier=MultinomialNB(fit_prior=False)),
        ],
        input_types=[Seq[Seq[Word]], Supervised[Seq[VectorCategorical]]],
    )
    
    pipeline.send("send")
    pipeline.run(X_train, y_train)
    
    pipeline.send("eval")
    predicted = pipeline.run(X_test, y_test)
    
    print(f"results: F1_beta {F1_beta(y_test, predicted)}, Precision {precision(y_test, predicted)}, Recall {recall(y_test, predicted)}")
    
def test_semeval_token_classification():
    X, y, X_test, y_test = semeval.load(mode=semeval.TaskTypeSemeval.TokenClassification, data_option=semeval.SemevalDatasetSelection.Original)
    
    a = AutoML(
        input=(Seq[Seq[Word]], Supervised[Seq[Seq[Label]]]),
        output=Seq[Seq[Label]],
        search_algorithm=NSPESearch,
        registry=[AggregatedTransformer, KNNImputer, Perceptron, ClassifierTagger, BertEmbedding],#find_classes(include="TOC") + [SeqPretrainedTokenClassifier],#[BertEmbedding, ClassifierTagger, ClassifierTransformerTagger, Perceptron, MultinomialNB, MinMaxScaler, TOC_Dslim_BertBaseNer],#,#[BertEmbedding, ClassifierTagger, ClassifierTransformerTagger, Perceptron, MultinomialNB, MinMaxScaler, Arbert_RobertaBaseFinetunedNerKmeansTwitter],
        objectives=(macro_f1, peak_ram_usage),
        maximize=(True, False),
        evaluation_timeout=2*Min,
        pop_size=10,
        memory_limit=20*Gb,
        search_timeout=5*Min
    )
    
    amount = 20

    X_train = X[:amount]
    y_train = y[:amount]
    
    X_test = X_test[:amount]
    y_test = y_test[:amount]
    
    loggers = [RichLogger()]
    a.fit(X_train, y_train, logger=loggers)
    
    results = a.predict(X_test)
    print(f"F1: {macro_f1(y_test, results)}, precision: {precision(y_test, results)}, recall: {recall(y_test, results)}")

def test_semeval_sentence_classification():
    X, y, _, _ = semeval.load(mode=semeval.TaskTypeSemeval.SentenceClassification, data_option=semeval.SemevalDatasetSelection.Original, classes_mapping=semeval.TargetClassesMapping.Original)

    a = AutoML(
        input=(Seq[Sentence], Supervised[VectorCategorical]),
        output=VectorCategorical,
<<<<<<< HEAD
        registry=find_classes(exclude="TEC|Bert|Keras"),
        objectives=(macro_f1_plain, evaluation_time),
=======
        registry=find_classes(include="TEC"),
        objectives=(macro_f1_plain, peak_ram_usage),
>>>>>>> 1ddf14d5
        maximize=(True, False),
        evaluation_timeout=3*Min,
        search_timeout=10*Min,
        memory_limit=20*Gb
    )
    
<<<<<<< HEAD
    amount = 100
=======
    amount = 2000
>>>>>>> 1ddf14d5
    
    X_train = X[:amount]
    y_train = y[:amount]
    
    X_test = X[amount:2*amount]
    y_test = y[amount:2*amount]
    
    loggers = [RichLogger()]#, TelegramLogger(token="6425450979:AAF4Mic12nAWYlfiMNkCTRB0ZzcgaIegd7M", channel="570734906", name="test")]
    a.fit(X_train, y_train, logger=loggers)
    
    results = a.score(X_test, y_test)
    print(f"F1: {results}")

if __name__ == '__main__':
    
    # BertTokenizeEmbedding.download()
    # BertEmbedding.download()
    
    # test_pipeline(3000, True)
    # test_pipeline(3000)
    # from autogoal.utils._process import initialize_cuda_multiprocessing
    
<<<<<<< HEAD
    # test_semeval_token_classification()
    # initialize_cuda_multiprocessing()
    # test_semeval_sentence_classification()
=======
    initialize_cuda_multiprocessing()
    # test_semeval_token_classification()
    test_semeval_sentence_classification()
>>>>>>> 1ddf14d5
    
    # X, y, X_test, y_test = semeval.load(mode=semeval.TaskTypeSemeval.TokenClassification, data_option=semeval.SemevalDatasetSelection.Original, verbose=True)
    # print(f"token-classification dataset size: {len(X) + len(X_test)}")
    
    # X, y, _, _ = semeval.load(mode=semeval.TaskTypeSemeval.SentenceClassification, data_option=semeval.SemevalDatasetSelection.Original, verbose=True)
    # print(f"sentence-classification dataset size: {len(X)}")
    
    import numpy as np
    from deap import base, creator, tools, algorithms
    import random
    import sys
    
    # # print(len(y))
    # # print(len(selected_y))
    
    # X, y, X_test, y_test = semeval.load(mode=semeval.TaskTypeSemeval.TokenClassification, data_option=semeval.SemevalDatasetSelection.Original)
    # # # print(len(X_train)/len(X_test))
    
    # X = X + X_test
    # y = y + y_test
    
    # classes = ['O', 'claim', 'per_exp', 'claim_per_exp', 'question']
    
    # original_list = []
    # for yi in y:
    #     counts = tuple(yi.count(cls) for cls in classes)
    #     counts = tuple(count / sum(counts) for count in counts)
    #     original_list.append(counts)
        
    # def get_proportions(list):
    #     # Calculate the sum of each component across all tuples
    #     component_sums = [sum(tup[i] for tup in list) for i in range(len(list[0]))]
    #     # Calculate the total sum of all components
    #     total_sum = sum(component_sums)
    #     # Calculate the proportion of each component
        
    #     try:
    #         return [comp_sum / total_sum for comp_sum in component_sums]
    #     except ZeroDivisionError:
    #         return [0 for comp_sum in component_sums]
    
    # def euclidean_distance(a, b):
    #     return np.sqrt(np.sum((np.array(a) - np.array(b))**2))

    # def func(original_list, selected_indexes):
    #     if len(selected_indexes) == 0:
    #         return sys.float_info.max
        
    #     current_selection_distance = abs(len(list(set(selected_indexes))) - len(y)*0.2) 
    
    #     notselected = [original_list[i] for i in range(len(original_list)) if i not in selected_indexes]
    #     selected = [original_list[i] for i in selected_indexes]
        
    #     notselected_proportions = get_proportions(notselected)
    #     selected_proportions = get_proportions(selected)
        
    #     return euclidean_distance(notselected_proportions, selected_proportions) * 10 + current_selection_distance
        
        
    # # Define the fitness function
    # creator.create("FitnessMin", base.Fitness, weights=(-1.0,))
    # creator.create("Individual", list, fitness=creator.FitnessMin)

    # toolbox = base.Toolbox()
    
    # # Attribute generator 
    # toolbox.register("index", random.randint, 0, len(original_list)-1)

    # # Structure initializers
    # toolbox.register("individual", tools.initRepeat, creator.Individual, toolbox.index, n=int(len(original_list)*0.2))
    # toolbox.register("population", tools.initRepeat, list, toolbox.individual)

    # def evalFunc(individual):
    #     return func(original_list, individual),

    # # Operator registering
    # toolbox.register("evaluate", evalFunc)
    # toolbox.register("mate", tools.cxTwoPoint)
    # toolbox.register("mutate", tools.mutUniformInt, low=0, up=len(original_list)-1, indpb=0.05)
    # toolbox.register("select", tools.selTournament, tournsize=3)

    # def main():
    #     pop = toolbox.population(n=50)
    #     hof = tools.HallOfFame(1)
    #     stats = tools.Statistics(lambda ind: ind.fitness.values)
    #     stats.register("avg", np.mean)
    #     stats.register("min", np.min)
    #     stats.register("max", np.max)
        
    #     pop, logbook = algorithms.eaSimple(pop, toolbox, cxpb=0.5, mutpb=0.2, ngen=200, stats=stats, halloffame=hof, verbose=True)\
        
    #     best_indexes = hof[0]
    #     best_list = [original_list[i] for i in best_indexes]
        
    #     with open("best_indexes.txt", "w") as f:
    #         import json
    #         json.dump(best_indexes, f)
        
    #     return pop, logbook, hof
    
    # print(main())<|MERGE_RESOLUTION|>--- conflicted
+++ resolved
@@ -85,24 +85,15 @@
     a = AutoML(
         input=(Seq[Sentence], Supervised[VectorCategorical]),
         output=VectorCategorical,
-<<<<<<< HEAD
         registry=find_classes(exclude="TEC|Bert|Keras"),
         objectives=(macro_f1_plain, evaluation_time),
-=======
-        registry=find_classes(include="TEC"),
-        objectives=(macro_f1_plain, peak_ram_usage),
->>>>>>> 1ddf14d5
         maximize=(True, False),
         evaluation_timeout=3*Min,
         search_timeout=10*Min,
         memory_limit=20*Gb
     )
     
-<<<<<<< HEAD
     amount = 100
-=======
-    amount = 2000
->>>>>>> 1ddf14d5
     
     X_train = X[:amount]
     y_train = y[:amount]
@@ -125,15 +116,9 @@
     # test_pipeline(3000)
     # from autogoal.utils._process import initialize_cuda_multiprocessing
     
-<<<<<<< HEAD
     # test_semeval_token_classification()
     # initialize_cuda_multiprocessing()
     # test_semeval_sentence_classification()
-=======
-    initialize_cuda_multiprocessing()
-    # test_semeval_token_classification()
-    test_semeval_sentence_classification()
->>>>>>> 1ddf14d5
     
     # X, y, X_test, y_test = semeval.load(mode=semeval.TaskTypeSemeval.TokenClassification, data_option=semeval.SemevalDatasetSelection.Original, verbose=True)
     # print(f"token-classification dataset size: {len(X) + len(X_test)}")
